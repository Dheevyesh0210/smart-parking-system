import os
import dash
from dash import html, dcc, dash_table, Input, Output, State
import plotly.graph_objs as go
import pandas as pd
import datetime
import random
from collections import deque
from flask import request, jsonify
from flask_cors import CORS
import psycopg2
from psycopg2.extras import RealDictCursor
import numpy as np


def convert_to_json_serializable(obj):
    """Convert numpy/pandas types to JSON serializable Python types"""
    if isinstance(obj, (np.integer, np.int64)):
        return int(obj)
    elif isinstance(obj, (np.floating, np.float64)):
        return float(obj)
    elif isinstance(obj, dict):
        return {k: convert_to_json_serializable(v) for k, v in obj.items()}
    elif isinstance(obj, list):
        return [convert_to_json_serializable(item) for item in obj]
    return obj


# Configuration
TOTAL_SLOTS = 100
HOURLY_RATE = 50
FREE_HOURS = 2
PENALTY_RATE = 100
PEAK_HOUR_MULTIPLIER = 1.5
PEAK_HOURS = [(7, 10), (17, 20)]

DATABASE_URL = os.environ.get('DATABASE_URL')
if not DATABASE_URL:
    print("WARNING: DATABASE_URL not set")
    DATABASE_URL = 'postgresql://postgres:postgres@localhost:5432/parking_system'

ADMIN_CREDENTIALS = {"admin": "admin123", "operator": "operator123"}
USER_ROLES = {"admin": "admin", "operator": "operator"}

occupancy_history = deque(maxlen=50)
revenue_history = deque(maxlen=50)
timestamp_history = deque(maxlen=50)
alerts = []


# Database Functions
def get_db_connection():
    try:
        conn = psycopg2.connect(DATABASE_URL, cursor_factory=RealDictCursor)
        return conn
    except Exception as e:
        print(f"Database connection error: {e}")
        return None


def init_database():
    conn = get_db_connection()
    if not conn:
        print("Failed to connect to database")
        return False

    try:
        cur = conn.cursor()

        cur.execute('''
            CREATE TABLE IF NOT EXISTS parking_slots (
                slot_id VARCHAR(10) PRIMARY KEY,
                zone VARCHAR(10) NOT NULL,
                status VARCHAR(20) DEFAULT 'available',
                entry_time TIMESTAMP,
                vehicle_type VARCHAR(20),
                license_plate VARCHAR(20),
                customer_id VARCHAR(20),
                is_reserved BOOLEAN DEFAULT FALSE,
                maintenance BOOLEAN DEFAULT FALSE,
                updated_at TIMESTAMP DEFAULT CURRENT_TIMESTAMP
            )
        ''')

        cur.execute('''
            CREATE TABLE IF NOT EXISTS bookings (
                id VARCHAR(20) PRIMARY KEY,
                name VARCHAR(100) NOT NULL,
                phone VARCHAR(20) NOT NULL,
                vehicle VARCHAR(20) NOT NULL,
                license VARCHAR(20) NOT NULL,
                slot_id VARCHAR(10),
                zone VARCHAR(10),
                duration INTEGER NOT NULL,
                cost DECIMAL(10,2) NOT NULL,
                status VARCHAR(20) DEFAULT 'active',
                created_at TIMESTAMP DEFAULT CURRENT_TIMESTAMP,
                checkout_time TIMESTAMP
            )
        ''')

        cur.execute('''
            CREATE TABLE IF NOT EXISTS activity_log (
                id SERIAL PRIMARY KEY,
                timestamp TIMESTAMP DEFAULT CURRENT_TIMESTAMP,
                user_name VARCHAR(50),
                action VARCHAR(100),
                details TEXT
            )
        ''')

        cur.execute('SELECT COUNT(*) FROM parking_slots')
        count = cur.fetchone()['count']

        if count == 0:
            print("Initializing parking slots...")
            for i in range(TOTAL_SLOTS):
                slot_id = f"P{str(i + 1).zfill(3)}"
                zone = f"Zone-{chr(65 + i // 25)}"
                cur.execute('INSERT INTO parking_slots (slot_id, zone, status) VALUES (%s, %s, %s)',
                            (slot_id, zone, 'available'))

            for i in range(35):
                slot_id = f"P{str(i + 1).zfill(3)}"
                entry_time = datetime.datetime.now() - datetime.timedelta(hours=random.uniform(0, 8))
                vehicle_type = random.choice(["Car", "Bike", "SUV"])
                license_plate = f"MU-{random.randint(1000, 9999)}"
                customer_id = f"C{random.randint(1000, 9999)}"

                cur.execute('''UPDATE parking_slots SET status = 'occupied', entry_time = %s, 
                            vehicle_type = %s, license_plate = %s, customer_id = %s, updated_at = CURRENT_TIMESTAMP
                            WHERE slot_id = %s''',
                            (entry_time, vehicle_type, license_plate, customer_id, slot_id))

        conn.commit()
        cur.close()
        conn.close()
        print("Database initialized successfully")
        return True

    except Exception as e:
        print(f"Database initialization error: {e}")
        if conn:
            conn.rollback()
            cur.close()
            conn.close()
        return False


def log_activity(action, details, user="System"):
    conn = get_db_connection()
    if not conn:
        return
    try:
        cur = conn.cursor()
        cur.execute('INSERT INTO activity_log (user_name, action, details) VALUES (%s, %s, %s)',
                    (user, action, details))
        conn.commit()
        cur.close()
        conn.close()
    except Exception as e:
        print(f"Activity log error: {e}")
        if conn:
            conn.rollback()
            cur.close()
            conn.close()


def get_parking_data():
    conn = get_db_connection()
    if not conn:
        return pd.DataFrame()

    try:
        query = '''SELECT slot_id, zone, status, entry_time, vehicle_type, 
                   license_plate, customer_id, is_reserved, maintenance
                   FROM parking_slots ORDER BY slot_id'''
        df = pd.read_sql_query(query, conn)
        conn.close()

        rows = []
        for _, row in df.iterrows():
            fine = 0
            revenue = 0
            duration_str = "-"
            duration_hours = 0

            # FIX: Convert status to uppercase immediately
            status = str(row['status']).upper() if row['status'] else 'AVAILABLE'
            if row['maintenance']:
                status = "MAINTENANCE"

            if status == 'OCCUPIED' and row['entry_time']:
                entry_dt = pd.to_datetime(row['entry_time'])
                duration_seconds = (datetime.datetime.now() - entry_dt).total_seconds()
                duration_hours = duration_seconds / 3600
                total_hours = int(duration_hours) + (1 if duration_hours % 1 > 0 else 0)

                hours = int(duration_hours)
                minutes = int((duration_seconds % 3600) // 60)
                duration_str = f"{hours}h {minutes}m"

                current_rate = get_dynamic_rate()
                revenue = total_hours * current_rate

                if duration_hours > FREE_HOURS:
                    extra_hours = total_hours - FREE_HOURS
                    fine = extra_hours * PENALTY_RATE

            rows.append({
                "Slot ID": row['slot_id'],
                "Zone": row['zone'],
                "Status": status,  # Already uppercase now
                "Vehicle": row['vehicle_type'] if status == 'OCCUPIED' else "-",
                "License": row['license_plate'] if status == 'OCCUPIED' else "-",
                "Customer ID": row['customer_id'] if status == 'OCCUPIED' else "-",
                "Entry Time": str(row['entry_time']) if row['entry_time'] else "-",
                "Duration": duration_str,
                "Rate": f"Rs {get_dynamic_rate()}/hr" if status == 'OCCUPIED' else "-",
                "Parking Fee": f"Rs {revenue:.0f}",
                "Overstay Fine": f"Rs {fine:.0f}",
                "Total": f"Rs {(revenue + fine):.0f}",
                "_revenue": revenue,
                "_fine": fine,
                "_duration_hours": duration_hours,
                "_is_reserved": row['is_reserved'],
                "_maintenance": row['maintenance']
            })

        return pd.DataFrame(rows)

    except Exception as e:
        print(f"Get parking data error: {e}")
        return pd.DataFrame()


def get_bookings():
    conn = get_db_connection()
    if not conn:
        return []
    try:
        cur = conn.cursor()
        cur.execute('SELECT * FROM bookings ORDER BY created_at DESC')
        bookings = cur.fetchall()
        cur.close()
        conn.close()

        booking_list = []
        for booking in bookings:
            booking_list.append({
                'id': booking['id'],
                'name': booking['name'],
                'phone': booking['phone'],
                'vehicle': booking['vehicle'],
                'license': booking['license'],
                'slot': booking['slot_id'],
                'zone': booking['zone'],
                'duration': booking['duration'],
                'cost': float(booking['cost']),
                'status': booking['status'],
                'timestamp': booking['created_at'].strftime("%Y-%m-%d %H:%M:%S"),
                'checkout_time': booking['checkout_time'].strftime("%Y-%m-%d %H:%M:%S") if booking[
                    'checkout_time'] else None
            })
        return booking_list
    except Exception as e:
        print(f"Get bookings error: {e}")
        return []


def create_booking_in_db(booking_data):
    conn = get_db_connection()
    if not conn:
        return None
    try:
        cur = conn.cursor()
        cur.execute('''INSERT INTO bookings (id, name, phone, vehicle, license, slot_id, zone, duration, cost, status)
                       VALUES (%s, %s, %s, %s, %s, %s, %s, %s, %s, %s)''',
                    (booking_data['id'], booking_data['name'], booking_data['phone'],
                     booking_data['vehicle'], booking_data['license'], booking_data['slot'],
                     booking_data['zone'], booking_data['duration'], booking_data['cost'], 'active'))

        cur.execute('UPDATE parking_slots SET is_reserved = TRUE, updated_at = CURRENT_TIMESTAMP WHERE slot_id = %s',
                    (booking_data['slot'],))
        conn.commit()
        cur.close()
        conn.close()
        return booking_data
    except Exception as e:
        print(f"Create booking error: {e}")
        if conn:
            conn.rollback()
        return None


def get_activity_log():
    conn = get_db_connection()
    if not conn:
        return []
    try:
        cur = conn.cursor()
        cur.execute('SELECT * FROM activity_log ORDER BY timestamp DESC LIMIT 50')
        logs = cur.fetchall()
        cur.close()
        conn.close()
        return [dict(log) for log in logs]
    except:
        return []


# Admin Reset Functions
def reset_all_slots():
    """Free up all parking slots"""
    conn = get_db_connection()
    if not conn:
        return False
    try:
        cur = conn.cursor()
        cur.execute('''UPDATE parking_slots 
                      SET status = 'available', 
                          entry_time = NULL,
                          vehicle_type = NULL,
                          license_plate = NULL,
                          customer_id = NULL,
                          is_reserved = FALSE,
                          maintenance = FALSE,
                          updated_at = CURRENT_TIMESTAMP''')
        conn.commit()
        affected_rows = cur.rowcount
        cur.close()
        conn.close()
        log_activity("System Reset", f"All {affected_rows} parking slots reset to available", "Admin")
        return True
    except Exception as e:
        print(f"Reset all slots error: {e}")
        if conn:
            conn.rollback()
        return False


def clear_old_bookings(days=30):
    """Clear bookings older than specified days"""
    conn = get_db_connection()
    if not conn:
        return False
    try:
        cur = conn.cursor()
        cur.execute('''DELETE FROM bookings 
                      WHERE created_at < NOW() - INTERVAL '%s days' ''', (days,))
        conn.commit()
        affected_rows = cur.rowcount
        cur.close()
        conn.close()
        log_activity("Bookings Cleared", f"Deleted {affected_rows} old bookings (>{days} days)", "Admin")
        return True
    except Exception as e:
        print(f"Clear old bookings error: {e}")
        if conn:
            conn.rollback()
        return False


def simulate_parking_activity():
    """Add some random occupied slots for demo purposes"""
    conn = get_db_connection()
    if not conn:
        return False
    try:
        cur = conn.cursor()
        cur.execute('''SELECT slot_id FROM parking_slots 
                      WHERE status = 'available' 
                      ORDER BY RANDOM() 
                      LIMIT 20''')
        slots = cur.fetchall()

        for slot in slots:
            slot_id = slot['slot_id']
            entry_time = datetime.datetime.now() - datetime.timedelta(hours=random.uniform(0, 5))
            vehicle_type = random.choice(["Car", "Bike", "SUV"])
            license_plate = f"MU-{random.randint(1000, 9999)}"
            customer_id = f"C{random.randint(1000, 9999)}"

            cur.execute('''UPDATE parking_slots 
                          SET status = 'occupied', 
                              entry_time = %s,
                              vehicle_type = %s,
                              license_plate = %s,
                              customer_id = %s,
                              updated_at = CURRENT_TIMESTAMP
                          WHERE slot_id = %s''',
                        (entry_time, vehicle_type, license_plate, customer_id, slot_id))

        conn.commit()
        cur.close()
        conn.close()
        log_activity("Demo Activity", f"Added {len(slots)} occupied slots for demo", "Admin")
        return True
    except Exception as e:
        print(f"Simulate activity error: {e}")
        if conn:
            conn.rollback()
        return False


# Helper Functions
def is_peak_hour():
    current_hour = datetime.datetime.now().hour
    for start, end in PEAK_HOURS:
        if start <= current_hour < end:
            return True
    return False


def get_dynamic_rate():
    return HOURLY_RATE * PEAK_HOUR_MULTIPLIER if is_peak_hour() else HOURLY_RATE


def get_statistics(df):
    # CRITICAL DEBUGGING - This will show in Render logs
    print("=" * 80)
    print(f"DEBUG get_statistics():")
    print(f"  DataFrame shape: {df.shape}")
    print(f"  DataFrame empty: {df.empty}")

    if not df.empty:
        print(f"  Columns: {df.columns.tolist()}")
        print(f"  Status column dtype: {df['Status'].dtype}")
        print(f"  Status unique values BEFORE uppercase: {df['Status'].unique()}")
        print(f"  First 3 Status values: {df['Status'].head(3).tolist()}")
    print("=" * 80)

    if df.empty:
        return {
            'occupied': 0, 'available': 0, 'reserved': 0, 'maintenance': 0,
            'occupancy_rate': 0, 'total_revenue': 0, 'total_fines': 0, 'total_earnings': 0,
            'avg_duration': 0, 'overstay_count': 0, 'turnover_rate': 0, 'avg_wait': 0
        }

    # FIX: Ensure Status column is uppercase for consistent comparison
    df['Status'] = df['Status'].astype(str).str.upper()

<<<<<<< HEAD
    print(f"DEBUG: Status unique values AFTER uppercase: {df['Status'].unique()}")
    print(f"DEBUG: Counting OCCUPIED: {len(df[df['Status'] == 'OCCUPIED'])}")
    print(f"DEBUG: Counting AVAILABLE: {len(df[df['Status'] == 'AVAILABLE'])}")

    # Rest of the function...
=======
    # Now we can safely compare without needing .str.upper() every time
    occupied = len(df[df['Status'] == 'OCCUPIED'])
    available = len(df[df['Status'] == 'AVAILABLE'])
    reserved = len(df[df['_is_reserved'] == True])
    maintenance = len(df[df['_maintenance'] == True])
    
    occupancy_rate = (occupied / TOTAL_SLOTS) * 100 if TOTAL_SLOTS > 0 else 0
    total_revenue = df['_revenue'].sum()
    total_fines = df['_fine'].sum()
    total_earnings = total_revenue + total_fines
    occupied_df = df[df['Status'] == 'OCCUPIED']
    avg_duration = occupied_df['_duration_hours'].mean() if len(occupied_df) > 0 else 0
    overstay_count = len(df[df['_fine'] > 0])
    turnover_rate = random.uniform(3, 8)
    avg_wait = 0 if available > 20 else random.uniform(5, 30)

    return {
        'occupied': occupied, 'available': available, 'reserved': reserved, 'maintenance': maintenance,
        'occupancy_rate': occupancy_rate, 'total_revenue': total_revenue, 'total_fines': total_fines,
        'total_earnings': total_earnings, 'avg_duration': avg_duration, 'overstay_count': overstay_count,
        'turnover_rate': turnover_rate, 'avg_wait': avg_wait
    }
>>>>>>> 46f0563d


def check_alerts(df, stats):
    global alerts
    alerts = []
    if stats['occupancy_rate'] > 85:
        alerts.append({"type": "critical", "icon": "🚨",
                       "message": f"Critical: {stats['occupancy_rate']:.1f}% occupancy - Near full!",
                       "time": datetime.datetime.now().strftime("%H:%M:%S")})
    elif stats['occupancy_rate'] > 70:
        alerts.append({"type": "warning", "icon": "⚠️",
                       "message": f"Warning: {stats['occupancy_rate']:.1f}% occupancy - High demand",
                       "time": datetime.datetime.now().strftime("%H:%M:%S")})

    if stats['overstay_count'] > 0:
        alerts.append({"type": "warning", "icon": "⏰",
                       "message": f"{stats['overstay_count']} vehicle(s) overstaying - Rs {stats['total_fines']:,.0f} in fines",
                       "time": datetime.datetime.now().strftime("%H:%M:%S")})

    if stats['total_earnings'] > 10000:
        alerts.append({"type": "success", "icon": "💰",
                       "message": f"Revenue milestone: Rs {stats['total_earnings']:,.0f} earned",
                       "time": datetime.datetime.now().strftime("%H:%M:%S")})

    if is_peak_hour():
        alerts.append({"type": "info", "icon": "📈",
                       "message": f"Peak hour pricing active - Rate: Rs {get_dynamic_rate()}/hour",
                       "time": datetime.datetime.now().strftime("%H:%M:%S")})


# Initialize Database
print("Initializing database...")
if init_database():
    print("Database ready!")
else:
    print("Database initialization failed!")

# Dash App Setup
app = dash.Dash(__name__, suppress_callback_exceptions=True)
server = app.server
app.title = "Parking Management System"
CORS(server)


# API ENDPOINTS
@server.route('/api/health', methods=['GET'])
def health_check():
    return jsonify({
        'success': True, 'status': 'online', 'message': 'Parking API is running',
        'database': 'connected' if get_db_connection() else 'disconnected',
        'timestamp': datetime.datetime.now().isoformat()
    })


@server.route('/api/slots', methods=['GET'])
def get_slots_api():
    try:
        df = get_parking_data()
        stats = get_statistics(df)
        data = convert_to_json_serializable({
            'total': TOTAL_SLOTS,
            'available': stats['available'],
            'occupied': stats['occupied'],
            'occupancy_rate': round(stats['occupancy_rate'], 1),
            'current_rate': get_dynamic_rate(),
            'total_earnings': round(stats['total_earnings'], 2)
        })
        return jsonify({'success': True, 'data': data})
    except Exception as e:
        return jsonify({'success': False, 'error': str(e)}), 500


@server.route('/api/booking', methods=['POST'])
def create_booking_api():
    try:
        data = request.json
        required_fields = ['name', 'phone', 'vehicle', 'license', 'duration']
        if not all(key in data for key in required_fields):
            return jsonify({'success': False, 'error': 'Missing required fields'}), 400

        df = get_parking_data()
        # FIX: Status is already uppercase from get_parking_data()
        available_df = df[df['Status'] == 'AVAILABLE']
        if len(available_df) == 0:
            return jsonify({'success': False, 'error': 'No slots available'}), 400

        slot = available_df.iloc[0]['Slot ID']
        selected_zone = available_df.iloc[0]['Zone']
        duration = int(data['duration'])
        cost = duration * get_dynamic_rate()

        booking_id = f"BK{datetime.datetime.now().strftime('%m%d%H%M%S')}"
        booking = {
            'id': booking_id, 'name': data['name'], 'phone': data['phone'],
            'vehicle': data['vehicle'], 'license': data['license'], 'slot': slot,
            'zone': selected_zone, 'duration': duration, 'cost': round(cost, 2)
        }

        result = create_booking_in_db(booking)
        if not result:
            return jsonify({'success': False, 'error': 'Failed to create booking'}), 500

        log_activity("Booking Created", f"Booking {booking_id} for slot {slot}", data['name'])
        return jsonify({'success': True, 'booking': result, 'message': 'Booking created successfully'})
    except Exception as e:
        return jsonify({'success': False, 'error': str(e)}), 500


@server.route('/api/bookings', methods=['GET'])
def get_bookings_api():
    try:
        bookings = get_bookings()
        bookings = convert_to_json_serializable(bookings)
        return jsonify({'success': True, 'bookings': bookings, 'count': len(bookings)})
    except Exception as e:
        return jsonify({'success': False, 'error': str(e)}), 500


# Styling
MAIN_BG = '#0f172a'
CARD_BG = '#1e293b'
ACCENT_COLOR = '#3b82f6'
SUCCESS_COLOR = '#10b981'
WARNING_COLOR = '#f59e0b'
DANGER_COLOR = '#ef4444'
INFO_COLOR = '#06b6d4'
TEXT_PRIMARY = '#f1f5f9'
TEXT_SECONDARY = '#94a3b8'

METRIC_CARD = {
    'backgroundColor': CARD_BG, 'padding': '20px', 'borderRadius': '12px',
    'boxShadow': '0 4px 6px -1px rgba(0, 0, 0, 0.3)', 'border': '1px solid #334155',
    'height': '120px', 'display': 'flex', 'flexDirection': 'column', 'justifyContent': 'space-between'
}

CHART_CARD = {
    'backgroundColor': CARD_BG, 'padding': '20px', 'borderRadius': '12px',
    'boxShadow': '0 4px 6px -1px rgba(0, 0, 0, 0.3)', 'border': '1px solid #334155', 'marginBottom': '20px'
}


# Layouts
def login_layout():
    return html.Div([
        html.Div([
            html.H1("🚗 Parking Management System",
                    style={'color': TEXT_PRIMARY, 'marginBottom': '30px', 'textAlign': 'center'}),
            html.Div([
                dcc.Input(id='username-input', type='text', placeholder='Username',
                          style={'width': '100%', 'padding': '12px', 'marginBottom': '15px',
                                 'borderRadius': '6px', 'border': '1px solid #334155', 'backgroundColor': CARD_BG,
                                 'color': TEXT_PRIMARY}),
                dcc.Input(id='password-input', type='password', placeholder='Password',
                          style={'width': '100%', 'padding': '12px', 'marginBottom': '20px',
                                 'borderRadius': '6px', 'border': '1px solid #334155', 'backgroundColor': CARD_BG,
                                 'color': TEXT_PRIMARY}),
                html.Button('Admin Login', id='login-button', n_clicks=0,
                            style={'width': '100%', 'padding': '12px', 'backgroundColor': ACCENT_COLOR,
                                   'color': 'white', 'border': 'none', 'borderRadius': '6px', 'cursor': 'pointer',
                                   'marginBottom': '10px'}),
                html.Button('Public Booking', id='public-booking-button', n_clicks=0,
                            style={'width': '100%', 'padding': '12px', 'backgroundColor': SUCCESS_COLOR,
                                   'color': 'white', 'border': 'none', 'borderRadius': '6px', 'cursor': 'pointer'}),
                html.Div(id='login-alert', style={'marginTop': '15px', 'color': DANGER_COLOR})
            ])
        ], style={'maxWidth': '400px', 'margin': '100px auto', 'padding': '40px',
                  'backgroundColor': CARD_BG, 'borderRadius': '12px', 'boxShadow': '0 10px 25px rgba(0,0,0,0.3)'})
    ], style={'backgroundColor': MAIN_BG, 'minHeight': '100vh'})


def public_booking_layout():
    return html.Div([
        html.Div([
            html.H1("🅿️ Book Your Parking Spot", style={'color': TEXT_PRIMARY, 'textAlign': 'center'}),
            html.Button('← Back to Login', id='back-to-login', n_clicks=0,
                        style={'padding': '8px 16px', 'backgroundColor': TEXT_SECONDARY,
                               'color': 'white', 'border': 'none', 'borderRadius': '6px', 'cursor': 'pointer'})
        ], style={'display': 'flex', 'justifyContent': 'space-between', 'alignItems': 'center',
                  'padding': '20px', 'backgroundColor': CARD_BG, 'marginBottom': '20px'}),

        html.Div([
            html.Div([
                html.H3("Quick Stats", style={'color': TEXT_PRIMARY, 'marginBottom': '20px'}),
                html.Div(id='public-stats', style={'marginBottom': '20px'}),

                html.H3("Book Now", style={'color': TEXT_PRIMARY, 'marginBottom': '20px'}),
                dcc.Input(id='booking-name', type='text', placeholder='Your Name',
                          style={'width': '100%', 'padding': '12px', 'marginBottom': '10px',
                                 'borderRadius': '6px', 'border': '1px solid #334155', 'backgroundColor': CARD_BG,
                                 'color': TEXT_PRIMARY}),
                dcc.Input(id='booking-phone', type='text', placeholder='Phone Number',
                          style={'width': '100%', 'padding': '12px', 'marginBottom': '10px',
                                 'borderRadius': '6px', 'border': '1px solid #334155', 'backgroundColor': CARD_BG,
                                 'color': TEXT_PRIMARY}),
                dcc.Dropdown(id='booking-vehicle',
                             options=[{'label': 'Car', 'value': 'Car'}, {'label': 'Bike', 'value': 'Bike'},
                                      {'label': 'SUV', 'value': 'SUV'}],
                             placeholder='Vehicle Type', style={'marginBottom': '10px'}),
                dcc.Input(id='booking-license', type='text', placeholder='License Plate (e.g., MU-1234)',
                          style={'width': '100%', 'padding': '12px', 'marginBottom': '10px',
                                 'borderRadius': '6px', 'border': '1px solid #334155', 'backgroundColor': CARD_BG,
                                 'color': TEXT_PRIMARY}),
                dcc.Input(id='booking-duration', type='number', placeholder='Duration (hours)', min=1, max=24, value=2,
                          style={'width': '100%', 'padding': '12px', 'marginBottom': '20px',
                                 'borderRadius': '6px', 'border': '1px solid #334155', 'backgroundColor': CARD_BG,
                                 'color': TEXT_PRIMARY}),
                html.Div(id='booking-cost-display', style={'color': TEXT_SECONDARY, 'marginBottom': '15px'}),
                html.Button('Book Slot', id='submit-booking', n_clicks=0,
                            style={'width': '100%', 'padding': '12px', 'backgroundColor': SUCCESS_COLOR,
                                   'color': 'white', 'border': 'none', 'borderRadius': '6px', 'cursor': 'pointer'}),
                html.Div(id='booking-result', style={'marginTop': '15px'})
            ], style={'backgroundColor': CARD_BG, 'padding': '30px', 'borderRadius': '12px'})
        ], style={'maxWidth': '500px', 'margin': '0 auto', 'padding': '20px'})
    ], style={'backgroundColor': MAIN_BG, 'minHeight': '100vh'})


def admin_dashboard_layout():
    return html.Div([
        html.Div([
            html.Div([
                html.H1("🚗 Parking Dashboard", style={'color': TEXT_PRIMARY, 'margin': 0}),
                html.P(f"Current Rate: Rs {get_dynamic_rate()}/hr", style={'color': TEXT_SECONDARY, 'margin': 0})
            ]),
            html.Div([
                html.Button('📊 Dashboard', id='nav-dashboard', n_clicks=0,
                            style={'padding': '8px 16px', 'backgroundColor': ACCENT_COLOR, 'color': 'white',
                                   'border': 'none', 'borderRadius': '6px', 'cursor': 'pointer',
                                   'marginRight': '10px'}),
                html.Button('📝 Bookings', id='nav-bookings', n_clicks=0,
                            style={'padding': '8px 16px', 'backgroundColor': TEXT_SECONDARY, 'color': 'white',
                                   'border': 'none', 'borderRadius': '6px', 'cursor': 'pointer',
                                   'marginRight': '10px'}),
                html.Button('🔍 Activity', id='nav-activity', n_clicks=0,
                            style={'padding': '8px 16px', 'backgroundColor': TEXT_SECONDARY, 'color': 'white',
                                   'border': 'none', 'borderRadius': '6px', 'cursor': 'pointer',
                                   'marginRight': '10px'}),
                html.Button('🔧 Admin Tools', id='nav-admin-tools', n_clicks=0,
                            style={'padding': '8px 16px', 'backgroundColor': WARNING_COLOR, 'color': 'white',
                                   'border': 'none', 'borderRadius': '6px', 'cursor': 'pointer',
                                   'marginRight': '10px'}),
                html.Button('Logout', id='logout-button', n_clicks=0,
                            style={'padding': '8px 16px', 'backgroundColor': DANGER_COLOR, 'color': 'white',
                                   'border': 'none', 'borderRadius': '6px', 'cursor': 'pointer'})
            ])
        ], style={'display': 'flex', 'justifyContent': 'space-between', 'alignItems': 'center',
                  'padding': '20px', 'backgroundColor': CARD_BG, 'marginBottom': '20px'}),
        html.Div(id='admin-content', style={'padding': '0 20px'})
    ], style={'backgroundColor': MAIN_BG, 'minHeight': '100vh'})


def render_admin_controls():
    return html.Div([
        html.H2("🔧 Admin Controls", style={'color': TEXT_PRIMARY, 'marginBottom': '20px'}),

        html.Div([
            html.Div([
                html.H3("System Management", style={'color': TEXT_PRIMARY, 'marginBottom': '15px'}),
                html.P("Manage parking slots and system data", style={'color': TEXT_SECONDARY, 'marginBottom': '20px'}),

                html.Button('🔄 Reset All Slots', id='reset-all-button', n_clicks=0,
                            style={'width': '100%', 'padding': '12px', 'backgroundColor': WARNING_COLOR,
                                   'color': 'white', 'border': 'none', 'borderRadius': '6px',
                                   'cursor': 'pointer', 'marginBottom': '10px', 'fontWeight': 'bold'}),

                html.Button('🧹 Clear Old Bookings (30+ days)', id='clear-bookings-button', n_clicks=0,
                            style={'width': '100%', 'padding': '12px', 'backgroundColor': INFO_COLOR,
                                   'color': 'white', 'border': 'none', 'borderRadius': '6px',
                                   'cursor': 'pointer', 'marginBottom': '10px'}),

                html.Button('🎲 Simulate Activity (Add 20 Cars)', id='simulate-button', n_clicks=0,
                            style={'width': '100%', 'padding': '12px', 'backgroundColor': SUCCESS_COLOR,
                                   'color': 'white', 'border': 'none', 'borderRadius': '6px',
                                   'cursor': 'pointer', 'marginBottom': '20px'}),

                html.Div(id='admin-controls-result', style={'marginTop': '15px'})
            ], style={'backgroundColor': CARD_BG, 'padding': '30px', 'borderRadius': '12px'})
        ], style={'maxWidth': '600px'})
    ])


def render_parking_grid(df):
    """Render visual parking grid showing all 100 slots by zone"""
    zones = ['Zone-A', 'Zone-B', 'Zone-C', 'Zone-D']

    zone_grids = []
    for zone in zones:
        zone_df = df[df['Zone'] == zone]

        # Create grid items for this zone
        grid_items = []
        for _, row in zone_df.iterrows():
            status = row['Status'].upper()  # Ensure uppercase
            slot_id = row['Slot ID']

            # Determine color based on status
            if status == 'OCCUPIED':
                bg_color = DANGER_COLOR
                icon = '🚗'
                tooltip = f"{slot_id}: {row['Vehicle']} - {row['License']}"
            elif status == 'MAINTENANCE':
                bg_color = WARNING_COLOR
                icon = '🔧'
                tooltip = f"{slot_id}: Under Maintenance"
            elif row.get('_is_reserved'):
                bg_color = INFO_COLOR
                icon = '📅'
                tooltip = f"{slot_id}: Reserved"
            else:
                bg_color = SUCCESS_COLOR
                icon = '✓'
                tooltip = f"{slot_id}: Available"

            grid_items.append(
                html.Div([
                    html.Div(icon, style={'fontSize': '16px'}),
                    html.Div(slot_id, style={'fontSize': '10px', 'marginTop': '2px'})
                ], style={
                    'backgroundColor': bg_color,
                    'padding': '8px',
                    'borderRadius': '6px',
                    'textAlign': 'center',
                    'color': 'white',
                    'cursor': 'pointer',
                    'minWidth': '60px',
                    'minHeight': '50px',
                    'display': 'flex',
                    'flexDirection': 'column',
                    'justifyContent': 'center',
                    'alignItems': 'center'
                }, title=tooltip)
            )

        zone_grids.append(
            html.Div([
                html.H4(zone, style={'color': TEXT_PRIMARY, 'marginBottom': '10px'}),
                html.Div(grid_items, style={
                    'display': 'grid',
                    'gridTemplateColumns': 'repeat(5, 1fr)',
                    'gap': '8px',
                    'marginBottom': '20px'
                })
            ], style={'backgroundColor': CARD_BG, 'padding': '20px', 'borderRadius': '8px'})
        )

    return html.Div([
        html.H3("🅿️ Live Parking Grid", style={'color': TEXT_PRIMARY, 'marginBottom': '20px'}),
        html.Div([
            html.Div([
                html.Span('🚗 Occupied', style={'marginRight': '15px', 'color': DANGER_COLOR}),
                html.Span('✓ Available', style={'marginRight': '15px', 'color': SUCCESS_COLOR}),
                html.Span('📅 Reserved', style={'marginRight': '15px', 'color': INFO_COLOR}),
                html.Span('🔧 Maintenance', style={'color': WARNING_COLOR})
            ], style={'marginBottom': '20px', 'fontSize': '14px', 'color': TEXT_PRIMARY})
        ]),
        html.Div(zone_grids, style={'display': 'grid', 'gridTemplateColumns': '1fr 1fr', 'gap': '20px'})
    ], style=CHART_CARD)


def render_dashboard_content(df, stats):
    occupancy_history.append(stats['occupancy_rate'])
    revenue_history.append(stats['total_earnings'])
    timestamp_history.append(datetime.datetime.now().strftime("%H:%M:%S"))
    check_alerts(df, stats)

    zone_data = []
    for zone in ['Zone-A', 'Zone-B', 'Zone-C', 'Zone-D']:
        zone_df = df[df['Zone'] == zone]
        # FIX: Status is already uppercase from get_parking_data()
        available = len(zone_df[zone_df['Status'] == 'AVAILABLE'])
        total = len(zone_df)
        zone_data.append({'zone': zone, 'available': available, 'total': total,
                          'percentage': (available / total * 100) if total > 0 else 0})

    return html.Div([
        html.Div([
            html.Div([
                html.Div([
                    html.Span(alert['icon'], style={'fontSize': '24px', 'marginRight': '10px'}),
                    html.Span(alert['message'], style={'color': TEXT_PRIMARY}),
                    html.Span(alert['time'], style={'color': TEXT_SECONDARY, 'fontSize': '12px', 'marginLeft': '10px'})
                ], style={'padding': '15px', 'backgroundColor': CARD_BG, 'borderRadius': '8px',
                          'marginBottom': '10px', 'display': 'flex', 'alignItems': 'center'})
            ]) for alert in alerts
        ], style={'marginBottom': '20px'}),

        html.Div([
            html.Div([html.Div([
                html.H3(f"{stats['available']}", style={'color': SUCCESS_COLOR, 'margin': 0, 'fontSize': '32px'}),
                html.P("Available Slots", style={'color': TEXT_SECONDARY, 'margin': 0})
            ], style=METRIC_CARD)], style={'flex': 1, 'marginRight': '10px'}),

            html.Div([html.Div([
                html.H3(f"{stats['occupied']}", style={'color': WARNING_COLOR, 'margin': 0, 'fontSize': '32px'}),
                html.P("Occupied Slots", style={'color': TEXT_SECONDARY, 'margin': 0})
            ], style=METRIC_CARD)], style={'flex': 1, 'marginRight': '10px'}),

            html.Div([html.Div([
                html.H3(f"{stats['occupancy_rate']:.1f}%",
                        style={'color': ACCENT_COLOR, 'margin': 0, 'fontSize': '32px'}),
                html.P("Occupancy Rate", style={'color': TEXT_SECONDARY, 'margin': 0})
            ], style=METRIC_CARD)], style={'flex': 1, 'marginRight': '10px'}),

            html.Div([html.Div([
                html.H3(f"Rs {stats['total_earnings']:,.0f}",
                        style={'color': SUCCESS_COLOR, 'margin': 0, 'fontSize': '28px'}),
                html.P("Total Revenue", style={'color': TEXT_SECONDARY, 'margin': 0})
            ], style=METRIC_CARD)], style={'flex': 1})
        ], style={'display': 'flex', 'marginBottom': '20px'}),

        html.Div([
            html.Div([
                html.H3("Occupancy Trend", style={'color': TEXT_PRIMARY, 'marginBottom': '15px'}),
                dcc.Graph(figure=go.Figure(
                    data=[go.Scatter(x=list(timestamp_history), y=list(occupancy_history), mode='lines+markers',
                                     line=dict(color=ACCENT_COLOR, width=2), marker=dict(size=6))],
                    layout=go.Layout(plot_bgcolor=CARD_BG, paper_bgcolor=CARD_BG, font=dict(color=TEXT_PRIMARY),
                                     height=250,
                                     xaxis=dict(showgrid=False, title='Time'),
                                     yaxis=dict(showgrid=True, gridcolor='#334155', title='Occupancy %'),
                                     margin=dict(l=40, r=20, t=20, b=40))
                ), config={'displayModeBar': False})
            ], style=CHART_CARD),

            html.Div([
                html.H3("Revenue Trend", style={'color': TEXT_PRIMARY, 'marginBottom': '15px'}),
                dcc.Graph(figure=go.Figure(
                    data=[go.Bar(x=list(timestamp_history), y=list(revenue_history), marker=dict(color=SUCCESS_COLOR))],
                    layout=go.Layout(plot_bgcolor=CARD_BG, paper_bgcolor=CARD_BG, font=dict(color=TEXT_PRIMARY),
                                     height=250,
                                     xaxis=dict(showgrid=False, title='Time'),
                                     yaxis=dict(showgrid=True, gridcolor='#334155', title='Revenue (Rs)'),
                                     margin=dict(l=40, r=20, t=20, b=40))
                ), config={'displayModeBar': False})
            ], style=CHART_CARD)
        ], style={'display': 'grid', 'gridTemplateColumns': '1fr 1fr', 'gap': '20px', 'marginBottom': '20px'}),

        html.Div([
            html.H3("Zone Availability", style={'color': TEXT_PRIMARY, 'marginBottom': '15px'}),
            html.Div([
                html.Div([
                    html.H4(z['zone'], style={'color': TEXT_PRIMARY, 'margin': 0}),
                    html.P(f"{z['available']}/{z['total']} Available ({z['percentage']:.0f}%)",
                           style={'color': TEXT_SECONDARY, 'margin': 0}),
                    html.Div(
                        style={'width': '100%', 'height': '8px', 'backgroundColor': '#334155', 'borderRadius': '4px',
                               'marginTop': '8px', 'overflow': 'hidden'},
                        children=[html.Div(style={'width': f"{z['percentage']}%", 'height': '100%',
                                                  'backgroundColor': SUCCESS_COLOR if z[
                                                                                          'percentage'] > 50 else WARNING_COLOR if
                                                  z['percentage'] > 20 else DANGER_COLOR})])
                ], style={'backgroundColor': CARD_BG, 'padding': '20px', 'borderRadius': '8px'})
                for z in zone_data
            ], style={'display': 'grid', 'gridTemplateColumns': '1fr 1fr 1fr 1fr', 'gap': '15px',
                      'marginBottom': '20px'})
        ], style=CHART_CARD),

        render_parking_grid(df),

        html.Div([
            html.H3("All Parking Slots", style={'color': TEXT_PRIMARY, 'marginBottom': '15px'}),
            dash_table.DataTable(
                data=df.to_dict('records'),
                columns=[{"name": i, "id": i} for i in
                         ['Slot ID', 'Zone', 'Status', 'Vehicle', 'License', 'Duration', 'Total']],
                style_table={'overflowX': 'auto'},
                style_cell={'backgroundColor': CARD_BG, 'color': TEXT_PRIMARY, 'textAlign': 'left', 'padding': '12px',
                            'border': '1px solid #334155'},
                style_header={'backgroundColor': '#334155', 'fontWeight': 'bold', 'border': '1px solid #475569'},
                style_data_conditional=[
                    {'if': {'filter_query': '{Status} = "OCCUPIED"'}, 'backgroundColor': '#1e293b'},
                    {'if': {'filter_query': '{Status} = "AVAILABLE"'}, 'backgroundColor': '#0f172a'}
                ],
                page_size=15, sort_action='native', filter_action='native'
            )
        ], style=CHART_CARD)
    ])


def render_bookings_content():
    bookings = get_bookings()
    return html.Div([
        html.H2("📝 Booking Management", style={'color': TEXT_PRIMARY, 'marginBottom': '20px'}),
        html.Div([
            html.Div([html.Div([
                html.H3(f"{len([b for b in bookings if b['status'] == 'active'])}",
                        style={'color': SUCCESS_COLOR, 'margin': 0, 'fontSize': '32px'}),
                html.P("Active Bookings", style={'color': TEXT_SECONDARY, 'margin': 0})
            ], style=METRIC_CARD)], style={'flex': 1, 'marginRight': '10px'}),

            html.Div([html.Div([
                html.H3(f"{len([b for b in bookings if b['status'] == 'completed'])}",
                        style={'color': TEXT_SECONDARY, 'margin': 0, 'fontSize': '32px'}),
                html.P("Completed", style={'color': TEXT_SECONDARY, 'margin': 0})
            ], style=METRIC_CARD)], style={'flex': 1, 'marginRight': '10px'}),

            html.Div([html.Div([
                html.H3(f"Rs {sum([b['cost'] for b in bookings]):,.0f}",
                        style={'color': ACCENT_COLOR, 'margin': 0, 'fontSize': '28px'}),
                html.P("Total Value", style={'color': TEXT_SECONDARY, 'margin': 0})
            ], style=METRIC_CARD)], style={'flex': 1})
        ], style={'display': 'flex', 'gap': '15px', 'marginBottom': '20px'}),

        html.Div([
            html.Div([
                html.Div([
                    html.Div([
                        html.H4(f"{b['name']}", style={'color': TEXT_PRIMARY, 'margin': 0}),
                        html.P(f"📞 {b['phone']} | 🚗 {b['vehicle']} | {b['license']}",
                               style={'color': TEXT_SECONDARY, 'margin': '5px 0', 'fontSize': '14px'}),
                        html.P(
                            f"Slot: {b['slot']} ({b['zone']}) | Duration: {b['duration']}h | Cost: Rs {b['cost']:.2f}",
                            style={'color': TEXT_SECONDARY, 'margin': '5px 0', 'fontSize': '14px'}),
                        html.P(f"Booked: {b['timestamp']}",
                               style={'color': TEXT_SECONDARY, 'margin': '5px 0', 'fontSize': '12px'})
                    ], style={'flex': 1}),
                    html.Div([
                        html.Span("✅ ACTIVE" if b['status'] == 'active' else "✓ COMPLETED",
                                  style={'padding': '6px 12px', 'borderRadius': '6px', 'fontSize': '12px',
                                         'fontWeight': 'bold',
                                         'backgroundColor': SUCCESS_COLOR if b[
                                                                                 'status'] == 'active' else TEXT_SECONDARY,
                                         'color': 'white'})
                    ])
                ], style={'display': 'flex', 'justifyContent': 'space-between', 'alignItems': 'center'})
            ], style={'backgroundColor': CARD_BG, 'padding': '20px', 'borderRadius': '8px', 'marginBottom': '10px'})
            for b in bookings[:20]
        ])
    ])


def render_activity_content():
    logs = get_activity_log()
    return html.Div([
        html.H2("🔍 Activity Log", style={'color': TEXT_PRIMARY, 'marginBottom': '20px'}),
        html.Div([
            html.Div([
                html.Div([
                    html.Span(log['timestamp'].strftime("%Y-%m-%d %H:%M:%S") if hasattr(log['timestamp'],
                                                                                        'strftime') else str(
                        log['timestamp']),
                              style={'color': TEXT_SECONDARY, 'fontSize': '12px', 'width': '150px'}),
                    html.Span(f"👤 {log['user_name']}",
                              style={'color': ACCENT_COLOR, 'fontSize': '14px', 'width': '120px',
                                     'marginLeft': '15px'}),
                    html.Span(f"📋 {log['action']}", style={'color': TEXT_PRIMARY, 'fontSize': '14px', 'width': '150px',
                                                           'marginLeft': '15px'}),
                    html.Span(log['details'],
                              style={'color': TEXT_SECONDARY, 'fontSize': '14px', 'flex': 1, 'marginLeft': '15px'})
                ], style={'display': 'flex', 'alignItems': 'center', 'padding': '15px', 'backgroundColor': CARD_BG,
                          'borderRadius': '8px', 'marginBottom': '8px'})
            ]) for log in logs
        ])
    ])


# App Layout
app.layout = html.Div([
    dcc.Location(id='url', refresh=False),
    dcc.Store(id='session-store', storage_type='session'),
    dcc.Store(id='view-store', data='dashboard'),
    html.Div(id='page-content', children=login_layout()),
    dcc.Interval(id='interval-component', interval=10 * 1000, n_intervals=0)
], style={'backgroundColor': MAIN_BG, 'minHeight': '100vh'})


# CALLBACKS

# Callback 1: Handle login
@app.callback(
    [Output('session-store', 'data'), Output('login-alert', 'children')],
    Input('login-button', 'n_clicks'),
    [State('username-input', 'value'), State('password-input', 'value')],
    prevent_initial_call=True
)
def login(n_clicks, username, password):
    if n_clicks and n_clicks > 0:
        if username and password and username in ADMIN_CREDENTIALS and ADMIN_CREDENTIALS[username] == password:
            log_activity("User Login", f"User {username} logged in", username)
            return {'authenticated': True, 'username': username}, ''
        else:
            return dash.no_update, '❌ Invalid credentials'
    return dash.no_update, ''


# Callback 2: Display the correct page based on session
@app.callback(
    Output('page-content', 'children'),
    Input('session-store', 'data'),
    prevent_initial_call=False
)
def display_page_on_auth(session_data):
    if session_data and session_data.get('authenticated'):
        return admin_dashboard_layout()
    return login_layout()


# Callback 3: Handle public booking button
@app.callback(
    Output('page-content', 'children', allow_duplicate=True),
    Input('public-booking-button', 'n_clicks'),
    prevent_initial_call=True
)
def go_to_public_booking(n_clicks):
    if n_clicks:
        return public_booking_layout()
    return dash.no_update


# Callback 4: Handle back to login button
@app.callback(
    Output('page-content', 'children', allow_duplicate=True),
    Input('back-to-login', 'n_clicks'),
    prevent_initial_call=True
)
def go_back_to_login(n_clicks):
    if n_clicks:
        return login_layout()
    return dash.no_update


# Callback 5: Handle logout
@app.callback(
    [Output('session-store', 'data', allow_duplicate=True), Output('url', 'pathname')],
    Input('logout-button', 'n_clicks'),
    State('session-store', 'data'),
    prevent_initial_call=True
)
def logout(n_clicks, session_data):
    if n_clicks > 0:
        username = session_data.get('username', 'Unknown') if session_data else 'Unknown'
        log_activity("User Logout", f"User {username} logged out", username)
        return None, '/'
    return dash.no_update, dash.no_update


# Callback 6: Handle navigation between dashboard sections
@app.callback(
    Output('view-store', 'data'),
    [Input('nav-dashboard', 'n_clicks'),
     Input('nav-bookings', 'n_clicks'),
     Input('nav-activity', 'n_clicks'),
     Input('nav-admin-tools', 'n_clicks')],
    prevent_initial_call=False
)
def navigation(dash_clicks, book_clicks, act_clicks, admin_clicks):
    ctx = dash.callback_context
    if ctx.triggered:
        button_id = ctx.triggered[0]['prop_id'].split('.')[0]
        if button_id == 'nav-dashboard':
            return 'dashboard'
        elif button_id == 'nav-bookings':
            return 'bookings'
        elif button_id == 'nav-activity':
            return 'activity'
        elif button_id == 'nav-admin-tools':
            return 'admin-tools'
    return 'dashboard'


# Callback 7: Update admin dashboard content
@app.callback(
    Output('admin-content', 'children'),
    [Input('interval-component', 'n_intervals'), Input('view-store', 'data')],
    State('session-store', 'data'),
    prevent_initial_call=False
)
def update_admin_content(n, view, session_data):
    if not session_data or not session_data.get('authenticated'):
        return html.Div()

    df = get_parking_data()
    if df.empty:
        return html.Div([
            html.H2("⚠️ Database Connection Error",
                    style={'color': WARNING_COLOR, 'textAlign': 'center', 'marginTop': '50px'}),
            html.P("Cannot connect to PostgreSQL database.", style={'color': TEXT_SECONDARY, 'textAlign': 'center'}),
            html.P(f"DATABASE_URL: {DATABASE_URL[:50]}...",
                   style={'color': TEXT_SECONDARY, 'fontSize': '12px', 'textAlign': 'center'}),
            html.P("Please check your database connection.", style={'color': DANGER_COLOR, 'textAlign': 'center'})
        ], style={'backgroundColor': CARD_BG, 'padding': '40px', 'borderRadius': '12px', 'margin': '20px'})

    stats = get_statistics(df)

    if view == 'bookings':
        return render_bookings_content()
    elif view == 'activity':
        return render_activity_content()
    elif view == 'admin-tools':
        return render_admin_controls()
    else:
        return render_dashboard_content(df, stats)


# Callback 8: Handle admin control buttons
@app.callback(
    Output('admin-controls-result', 'children'),
    [Input('reset-all-button', 'n_clicks'),
     Input('clear-bookings-button', 'n_clicks'),
     Input('simulate-button', 'n_clicks')],
    prevent_initial_call=True
)
def handle_admin_controls(reset_clicks, clear_clicks, simulate_clicks):
    ctx = dash.callback_context

    if not ctx.triggered:
        return ""

    button_id = ctx.triggered[0]['prop_id'].split('.')[0]

    if button_id == 'reset-all-button' and reset_clicks > 0:
        if reset_all_slots():
            return html.Div("✅ Successfully reset all parking slots to available!",
                            style={'color': SUCCESS_COLOR, 'padding': '15px',
                                   'backgroundColor': CARD_BG, 'borderRadius': '6px',
                                   'border': f'2px solid {SUCCESS_COLOR}'})
        else:
            return html.Div("❌ Failed to reset slots. Check database connection.",
                            style={'color': DANGER_COLOR, 'padding': '15px',
                                   'backgroundColor': CARD_BG, 'borderRadius': '6px',
                                   'border': f'2px solid {DANGER_COLOR}'})

    elif button_id == 'clear-bookings-button' and clear_clicks > 0:
        if clear_old_bookings(30):
            return html.Div("✅ Successfully cleared old bookings!",
                            style={'color': SUCCESS_COLOR, 'padding': '15px',
                                   'backgroundColor': CARD_BG, 'borderRadius': '6px',
                                   'border': f'2px solid {SUCCESS_COLOR}'})
        else:
            return html.Div("❌ Failed to clear bookings. Check database connection.",
                            style={'color': DANGER_COLOR, 'padding': '15px',
                                   'backgroundColor': CARD_BG, 'borderRadius': '6px',
                                   'border': f'2px solid {DANGER_COLOR}'})

    elif button_id == 'simulate-button' and simulate_clicks > 0:
        if simulate_parking_activity():
            return html.Div("✅ Successfully added 20 cars for demo!",
                            style={'color': SUCCESS_COLOR, 'padding': '15px',
                                   'backgroundColor': CARD_BG, 'borderRadius': '6px',
                                   'border': f'2px solid {SUCCESS_COLOR}'})
        else:
            return html.Div("❌ Failed to simulate activity. Check database connection.",
                            style={'color': DANGER_COLOR, 'padding': '15px',
                                   'backgroundColor': CARD_BG, 'borderRadius': '6px',
                                   'border': f'2px solid {DANGER_COLOR}'})

    return ""


# Callback 9: Update public booking stats
@app.callback(
    Output('public-stats', 'children'),
    Input('interval-component', 'n_intervals'),
    prevent_initial_call=False
)
def update_public_stats(n):
    df = get_parking_data()
    if df.empty:
        return html.Div("Service temporarily unavailable", style={'color': DANGER_COLOR})

    stats = get_statistics(df)
    return html.Div([
        html.Div([
            html.H3(f"{stats['available']}", style={'color': SUCCESS_COLOR, 'margin': 0}),
            html.P("Available", style={'color': TEXT_SECONDARY, 'margin': 0})
        ], style={'flex': 1, 'textAlign': 'center', 'padding': '15px', 'backgroundColor': CARD_BG,
                  'borderRadius': '8px'}),

        html.Div([
            html.H3(f"Rs {get_dynamic_rate()}", style={'color': ACCENT_COLOR, 'margin': 0}),
            html.P("Per Hour", style={'color': TEXT_SECONDARY, 'margin': 0})
        ], style={'flex': 1, 'textAlign': 'center', 'padding': '15px', 'backgroundColor': CARD_BG,
                  'borderRadius': '8px', 'marginLeft': '10px'})
    ], style={'display': 'flex'})


# Callback 10: Update booking cost display
@app.callback(
    Output('booking-cost-display', 'children'),
    Input('booking-duration', 'value'),
    prevent_initial_call=False
)
def update_cost(duration):
    if duration and duration > 0:
        cost = duration * get_dynamic_rate()
        return f"Estimated Cost: Rs {cost:.2f}"
    return ""


# Callback 11: Handle booking submission
@app.callback(
    Output('booking-result', 'children'),
    Input('submit-booking', 'n_clicks'),
    [State('booking-name', 'value'), State('booking-phone', 'value'), State('booking-vehicle', 'value'),
     State('booking-license', 'value'), State('booking-duration', 'value')],
    prevent_initial_call=True
)
def submit_booking(n_clicks, name, phone, vehicle, license_plate, duration):
    if n_clicks > 0:
        if not all([name, phone, vehicle, license_plate, duration]):
            return html.Div("❌ Please fill all fields",
                            style={'color': DANGER_COLOR, 'padding': '10px', 'backgroundColor': CARD_BG,
                                   'borderRadius': '6px'})

        df = get_parking_data()
        # FIX: Status is already uppercase from get_parking_data()
        available_df = df[df['Status'] == 'AVAILABLE']

        if len(available_df) == 0:
            return html.Div("❌ No slots available",
                            style={'color': DANGER_COLOR, 'padding': '10px', 'backgroundColor': CARD_BG,
                                   'borderRadius': '6px'})

        slot = available_df.iloc[0]['Slot ID']
        zone = available_df.iloc[0]['Zone']
        cost = duration * get_dynamic_rate()
        booking_id = f"BK{datetime.datetime.now().strftime('%m%d%H%M%S')}"

        booking = {'id': booking_id, 'name': name, 'phone': phone, 'vehicle': vehicle,
                   'license': license_plate, 'slot': slot, 'zone': zone, 'duration': duration, 'cost': cost}

        result = create_booking_in_db(booking)
        if result:
            log_activity("Public Booking", f"Booking {booking_id} for {name}", name)
            return html.Div([
                html.H3("✅ Booking Confirmed!", style={'color': SUCCESS_COLOR}),
                html.P(f"Booking ID: {booking_id}", style={'color': TEXT_PRIMARY}),
                html.P(f"Slot: {slot} ({zone})", style={'color': TEXT_PRIMARY}),
                html.P(f"Cost: Rs {cost:.2f}", style={'color': TEXT_PRIMARY}),
                html.P("Please arrive within 30 minutes", style={'color': TEXT_SECONDARY, 'fontSize': '12px'})
            ], style={'padding': '20px', 'backgroundColor': CARD_BG, 'borderRadius': '8px', 'marginTop': '15px'})
        else:
            return html.Div("❌ Booking failed. Please try again.", style={'color': DANGER_COLOR})

    return ""


if __name__ == "__main__":
    port = int(os.environ.get("PORT", 8080))
    app.run(host="0.0.0.0", port=port, debug=False)<|MERGE_RESOLUTION|>--- conflicted
+++ resolved
@@ -439,19 +439,12 @@
     # FIX: Ensure Status column is uppercase for consistent comparison
     df['Status'] = df['Status'].astype(str).str.upper()
 
-<<<<<<< HEAD
-    print(f"DEBUG: Status unique values AFTER uppercase: {df['Status'].unique()}")
-    print(f"DEBUG: Counting OCCUPIED: {len(df[df['Status'] == 'OCCUPIED'])}")
-    print(f"DEBUG: Counting AVAILABLE: {len(df[df['Status'] == 'AVAILABLE'])}")
-
-    # Rest of the function...
-=======
     # Now we can safely compare without needing .str.upper() every time
     occupied = len(df[df['Status'] == 'OCCUPIED'])
     available = len(df[df['Status'] == 'AVAILABLE'])
     reserved = len(df[df['_is_reserved'] == True])
     maintenance = len(df[df['_maintenance'] == True])
-    
+
     occupancy_rate = (occupied / TOTAL_SLOTS) * 100 if TOTAL_SLOTS > 0 else 0
     total_revenue = df['_revenue'].sum()
     total_fines = df['_fine'].sum()
@@ -468,7 +461,6 @@
         'total_earnings': total_earnings, 'avg_duration': avg_duration, 'overstay_count': overstay_count,
         'turnover_rate': turnover_rate, 'avg_wait': avg_wait
     }
->>>>>>> 46f0563d
 
 
 def check_alerts(df, stats):
